<<<<<<< HEAD
use libc::{self, pid_t, CPU_SET, CPU_ZERO, sched_setaffinity};
use std::fs;
use std::io::{self, Write};
use std::process::exit;
use std::process::{Command};
use std::env;
use affinity::{get_core_num, set_thread_affinity, get_thread_affinity};
=======
use core::panic;
use getopts::Options;
use libc::{self, pid_t, sysinfo};
use std::collections::HashMap;
use std::fs;
use std::io;
use std::time::Duration;
use std::{thread};
use std::io::Write;
>>>>>>> 68375f1c

struct ProcessInfo {
    pid: pid_t,
    ppid: pid_t,
    name: String,
    state: char,
    memory: u64,
<<<<<<< HEAD
    cpu: usize,
}

// Function to bind a process to a set of CPUs
fn bind_to_cpu_set(pid: pid_t, cpu_ids: &Vec<usize>) -> io::Result<()> {
    let mut cpuset: libc::cpu_set_t = unsafe { std::mem::zeroed() };
    unsafe {
        CPU_ZERO(&mut cpuset); // Initialize to empty set
        for &cpu_id in cpu_ids {
            CPU_SET(cpu_id, &mut cpuset); // Add each CPU in the set to the cpuset
        }
    }

    let result = unsafe {
        sched_setaffinity(pid, std::mem::size_of::<libc::cpu_set_t>(), &cpuset)
    };

    if result == 0 {
        println!("Process {} bound to CPUs {:?}", pid, cpu_ids);
        Ok(())
    } else {
        eprintln!("Failed to set CPU affinity for process {}", pid);
        Err(io::Error::last_os_error())
    }
}

fn is_root() -> bool {
    unsafe { libc::getuid() == 0 }
}

fn bind_others_to_other_cpus(selected_pids: &Vec<pid_t>, selected_cpu_ids: &Vec<usize>) -> io::Result<()> {
    let num_cpus = unsafe { libc::sysconf(libc::_SC_NPROCESSORS_ONLN) } as usize;
    if num_cpus < 2 {
        return Err(io::Error::new(io::ErrorKind::Other, "Insufficient CPUs"));
    }

    // Create a CPU set for the complementary CPUs (the ones not selected)
    let mut complementary_cpu_ids: Vec<usize> = (0..num_cpus).collect();
    complementary_cpu_ids.retain(|&cpu_id| !selected_cpu_ids.contains(&cpu_id)); // Keep only CPUs that are not selected

    // For each process, bind it to the complementary CPUs using `taskset` command
    for pid in selected_pids {
        // Skip processes that are already selected
        let pid_str = pid.to_string();
        
        // Create a mask string for the complementary CPUs
        let mut mask = String::new();
        for cpu in complementary_cpu_ids.iter() {
            mask.push_str(&format!("{:b}", 1 << cpu));
        }

        // Run taskset command to bind the process to complementary CPUs
        let status = Command::new("sudo")
            .arg("taskset")
            .arg("-p")
            .arg(mask)  // The CPU affinity mask
            .arg(&pid_str)  // The target process PID
            .status()?;

        if !status.success() {
            eprintln!("Error binding process {} to complementary CPUs", pid);
        }
    }

    Ok(())
}


fn reset_cpu_affinity(pid: pid_t) -> io::Result<()> {
    let mut cpuset: libc::cpu_set_t = unsafe { std::mem::zeroed() };
    unsafe {
        CPU_ZERO(&mut cpuset); // Initialize to empty set
        let num_cpus = libc::sysconf(libc::_SC_NPROCESSORS_ONLN);
        if num_cpus < 1 {
            return Err(io::Error::new(io::ErrorKind::Other, "Failed to get number of CPUs"));
        }
        for cpu_id in 0..num_cpus {
            CPU_SET(cpu_id as usize, &mut cpuset); // Add all CPUs to the set
        }
    }

    let result = unsafe {
        sched_setaffinity(pid, std::mem::size_of::<libc::cpu_set_t>(), &cpuset)
    };

    if result == 0 {
        println!("CPU affinity for process {} reset to all CPUs", pid);
        Ok(())
    } else {
        eprintln!("Failed to reset CPU affinity for process {}", pid);
        Err(io::Error::last_os_error())
    }
}

// Read process info from /proc/<pid>/status and /proc/<pid>/stat
fn read_process_info(pid: pid_t) -> io::Result<ProcessInfo> {
    let status_path = format!("/proc/{}/status", pid);
    let stat_path = format!("/proc/{}/stat", pid);

    let status_content = fs::read_to_string(status_path)?;
    let stat_content = fs::read_to_string(stat_path)?;

    let mut name = String::new();
    let mut ppid = 0;
    let mut state = '?';
    let mut memory = 0;
    let mut cpu = 0;

    for line in status_content.lines() {
        if line.starts_with("Name:") {
            name = line.split_whitespace().nth(1).unwrap_or("").to_string();
        } else if line.starts_with("PPid:") {
            ppid = line
                .split_whitespace()
                .nth(1)
                .and_then(|s| s.parse().ok())
                .unwrap_or(0);
        } else if line.starts_with("State:") {
            state = line
                .split_whitespace()
                .nth(1)
                .and_then(|s| s.chars().next())
                .unwrap_or('?');
        } else if line.starts_with("VmRSS:") {
            memory = line
                .split_whitespace()
                .nth(1)
                .and_then(|s| s.parse().ok())
                .unwrap_or(0);
        }
    }

    if let Some(last_cpu_field) = stat_content.split_whitespace().nth(38) {
        cpu = last_cpu_field.parse::<usize>().unwrap_or(0);
    }

    Ok(ProcessInfo {
        pid,
        ppid,
        name,
        state,
        memory,
        cpu,
    })
=======
    exe_path: String,
    thread_count: u64,
    virtual_memory: u64,
    user_time: u64,
    system_time: u64,
}

fn parse_status_line(line: &str) -> io::Result<(String, Vec<String>)> {
    let line_parts: Vec<&str> = line.split(':').collect();
    match line_parts.len() {
        2 => {
            let key = line_parts[0].trim().to_string();
            let values: Vec<String> = line_parts[1]
                .split_whitespace()
                .map(|s| s.to_string())
                .collect();
            Ok((key, values))
        }
        _ => Err(io::Error::new(
            io::ErrorKind::InvalidData,
            "Invalid status line",
        )),
    }
}

fn parse_status_file(status_path: &str) -> io::Result<HashMap<String, Vec<String>>> {
    let status_content = fs::read_to_string(status_path)?;
    let mut status_map = HashMap::new();
    for line in status_content.lines() {
        if line.is_empty() {
            continue;
        }
        let (key, values) = parse_status_line(line)?;
        if !key.is_empty() {
            status_map.insert(key, values);
        }
    }
    Ok(status_map)
}

fn read_process_info(pid: pid_t) -> io::Result<ProcessInfo> {
    // Read process status file
    let status_path = format!("/proc/{}/status", pid);
    let status_map = parse_status_file(&status_path)?;

    let exe_path = format!("/proc/{}/exe", pid);
    let exe_path_str = fs::read_link(exe_path).unwrap_or_else(|_| "N/A".into());

    let process_info = ProcessInfo {
        pid,
        ppid: status_map["PPid"][0].parse().unwrap_or_default(),
        name: status_map["Name"][0].clone(),
        state: status_map["State"][0].chars().next().unwrap_or_default(),
        memory: {
            if let Some(vm_rss) = status_map.get("VmRSS") {
                vm_rss[0].parse::<u64>().unwrap_or_default()
            } else {
                0
            }
        },
        exe_path: exe_path_str.to_string_lossy().to_string(),
        thread_count: status_map.get("Threads").and_then(|v| v[0].parse().ok()).unwrap_or(0),
        virtual_memory: status_map.get("VmSize").and_then(|v| v[0].parse().ok()).unwrap_or(0),
        user_time: status_map.get("Utime").and_then(|v| v[0].parse().ok()).unwrap_or(0),
        system_time: status_map.get("Stime").and_then(|v| v[0].parse().ok()).unwrap_or(0),
    };

    Ok(process_info)
>>>>>>> 68375f1c
}

// List processes from /proc
fn list_processes() -> io::Result<Vec<ProcessInfo>> {
    let mut processes = Vec::new();

    for entry in fs::read_dir("/proc")? {
<<<<<<< HEAD
        let entry = entry?; // Loop through /proc directory
=======
        let entry = entry?;
>>>>>>> 68375f1c
        let path = entry.path();
        if let Some(name) = path.file_name() {
            if let Some(name_str) = name.to_str() {
                if let Ok(pid) = name_str.parse::<pid_t>() {
                    match read_process_info(pid) {
                        Ok(info) => processes.push(info),
<<<<<<< HEAD
                        Err(_) => continue, // Skip processes that couldn't be read
=======
                        Err(_) => continue, // Skip processes we can't read
>>>>>>> 68375f1c
                    }
                }
            }
        }
    }

    Ok(processes)
}

<<<<<<< HEAD
fn main() -> io::Result<()> {
    println!("PID\tPPID\tSTATE\tMEM(KB)\tNAME\tCPU");
    println!("{}", "-".repeat(60));

    match list_processes() {
        Ok(mut processes) => {
            processes.sort_by_key(|p| p.pid); // Sort processes by PID
            for process in &processes {
                println!(
                    "{}\t{}\t{}\t{}\t{}\t{}",
                    process.pid, process.ppid, process.state, process.memory, process.name, process.cpu
                );
            }

            print!("Enter the PIDs of the processes to bind to a set of CPUs (comma-separated): ");
            io::stdout().flush()?;
            let mut input = String::new();
            io::stdin().read_line(&mut input)?;
            let pids: Vec<pid_t> = input
                .trim()
                .split(',')
                .filter_map(|s| s.trim().parse().ok())
                .collect();

            print!("Enter the CPU IDs to bind the processes to (comma-separated): ");
            io::stdout().flush()?;
            input.clear();
            io::stdin().read_line(&mut input)?;
            let cpu_ids: Vec<usize> = input
                .trim()
                .split(',')
                .filter_map(|s| s.trim().parse().ok())
                .collect();

            // Bind the selected processes to the chosen CPUs
            for pid in &pids {
                if let Err(e) = bind_to_cpu_set(*pid, &cpu_ids) {
                    eprintln!("Error binding process {} to CPUs {:?}: {}", pid, cpu_ids, e);
                    exit(1);
                }
            }

            // Bind all other processes to other CPUs
            if let Err(e) = bind_others_to_other_cpus(&pids, &cpu_ids) {
                eprintln!("Error binding other processes: {}", e);
                exit(1);
            }

            print!("Do you want to reset the CPU affinity and restore default? (y/n): ");
            io::stdout().flush()?;
            input.clear();
            io::stdin().read_line(&mut input)?;
            if input.trim().eq_ignore_ascii_case("y") {
                for pid in &pids {
                    if let Err(e) = reset_cpu_affinity(*pid) {
                        eprintln!("Error resetting CPU affinity: {}", e);
                    }
                }
            }

            Ok(())
        }
        Err(e) => {
            eprintln!("Error listing processes: {}", e);
            Err(e)
        }
=======

fn get_cpu_usage() -> io::Result<Vec<f64>> {
    fn parse_cpu_stats(content: &str) -> Vec<(u64, u64)> {
        let mut stats = Vec::new();
        for line in content.lines() {
            if line.starts_with("cpu") {
                let values: Vec<&str> = line.split_whitespace().collect();
                let total: u64 = values[1..]
                    .iter()
                    .take(7)
                    .map(|&s| s.parse::<u64>().unwrap_or(0))
                    .sum();
                let idle: u64 = values[4].parse().unwrap_or(0);
                stats.push((total, idle));
            }
        }
        stats
    }

    let stat_content1 = fs::read_to_string("/proc/stat")?;
    let stats1 = parse_cpu_stats(&stat_content1);
    thread::sleep(Duration::from_secs(1));
    let stat_content2 = fs::read_to_string("/proc/stat")?;
    let stats2 = parse_cpu_stats(&stat_content2);

    let mut cpu_usage = Vec::new();
    for (stat1, stat2) in stats1.iter().zip(stats2.iter()) {
        let (total1, idle1) = stat1;
        let (total2, idle2) = stat2;

        let total_diff = total2 - total1;
        let idle_diff = idle2 - idle1;

        let usage = if total_diff > 0 {
            (total_diff - idle_diff) as f64 / total_diff as f64 * 100.0
        } else {
            0.0
        };

        cpu_usage.push(usage);
    }

    Ok(cpu_usage)
}

fn main() {
    let args: Vec<String> = std::env::args().collect();
    let mut opts = Options::new();
    opts.optopt("r", "refresh_rate", "How often to update the output", "NUM");
    let matches = match opts.parse(&args[1..]) {
        Ok(m) => m,
        Err(f) => {
            panic!("{}", f);
        }
    };

    let refresh_rate = match matches.opt_get_default::<u64>("r", 1) {
        Ok(r) => r,
        Err(f) => {
            panic!("{}", f);
        }
    };

    loop {
        // Use buffering to accumulate and write output in one go
        let mut output = String::new();

        unsafe {
            let mut system_info: sysinfo = std::mem::zeroed();
            sysinfo(&mut system_info as *mut sysinfo);
            let mem_unit = 1_000_000 / system_info.mem_unit as u64;

            output.push_str(&format!(
                "totalram: {}\nsharedram: {}\nfreeram: {}\nbufferram: {}\ntotalswap: {}\nfreeswap: {}\nuptime: {}\nloads: {:?}\n",
                system_info.totalram / mem_unit,
                system_info.sharedram / mem_unit,
                system_info.freeram / mem_unit,
                system_info.bufferram / mem_unit,
                system_info.totalswap / mem_unit,
                system_info.freeswap / mem_unit,
                system_info.uptime,
                system_info.loads
            ));
        }

        match get_cpu_usage() {
            Ok(cpu_usage) => {
                output.push_str("CPU Usage:\n");
                for (i, usage) in cpu_usage.iter().enumerate() {
                    if i == 0 {
                        output.push_str(&format!("Total CPU: {:.2}%\n", usage));
                    } else {
                        output.push_str(&format!("Core {}: {:.2}%\n", i, usage));
                    }
                }
            }
            Err(e) => output.push_str(&format!("Error retrieving CPU usage: {}\n", e)),
        }

        output.push_str(&format!(
            "{:<6}\t{:<6}\t{:<6}\t{:<8}\t{:<8}\t{:<12}\t{:<10}\t{:<10}\t{}\n",
            "PID", "PPID", "STATE", "MEM(KB)", "THREADS", "VIRT_MEM(KB)", "USER_TIME", "SYS_TIME", "EXE PATH"
        ));
        output.push_str(&format!("{}\n", "-".repeat(100)));

        match list_processes() {
            Ok(mut processes) => {
                processes.sort_by_key(|p| p.pid);
                for process in processes {
                    output.push_str(&format!(
                        "{:<6}\t{:<6}\t{:<6}\t{:<8}\t{:<8}\t{:<12}\t{:<10}\t{:<10}\t{}\n",
                        process.pid,
                        process.ppid,
                        process.state,
                        process.memory,
                        process.thread_count,
                        process.virtual_memory,
                        process.user_time,
                        process.system_time,
                        process.exe_path
                    ));
                }
            }
            Err(e) => {
                output.push_str(&format!("Error listing processes: {}\n", e));
            }
        }

        // Clear screen and display all at once
        print!("{esc}[2J{esc}[1;1H{}", output, esc = 27 as char);
        std::io::stdout().flush().unwrap();

        std::thread::sleep(Duration::from_secs(refresh_rate));
>>>>>>> 68375f1c
    }
}<|MERGE_RESOLUTION|>--- conflicted
+++ resolved
@@ -1,22 +1,17 @@
-<<<<<<< HEAD
-use libc::{self, pid_t, CPU_SET, CPU_ZERO, sched_setaffinity};
-use std::fs;
-use std::io::{self, Write};
-use std::process::exit;
-use std::process::{Command};
-use std::env;
-use affinity::{get_core_num, set_thread_affinity, get_thread_affinity};
-=======
 use core::panic;
 use getopts::Options;
-use libc::{self, pid_t, sysinfo};
+use libc::{self, pid_t, sysinfo,sched_setaffinity, CPU_SET, CPU_ZERO, cpu_set_t};
 use std::collections::HashMap;
 use std::fs;
 use std::io;
 use std::time::Duration;
 use std::{thread};
 use std::io::Write;
->>>>>>> 68375f1c
+use crossterm::{
+    event::{self, Event, KeyCode},
+    execute,
+    terminal::{self, Clear, ClearType},
+};
 
 struct ProcessInfo {
     pid: pid_t,
@@ -24,152 +19,6 @@
     name: String,
     state: char,
     memory: u64,
-<<<<<<< HEAD
-    cpu: usize,
-}
-
-// Function to bind a process to a set of CPUs
-fn bind_to_cpu_set(pid: pid_t, cpu_ids: &Vec<usize>) -> io::Result<()> {
-    let mut cpuset: libc::cpu_set_t = unsafe { std::mem::zeroed() };
-    unsafe {
-        CPU_ZERO(&mut cpuset); // Initialize to empty set
-        for &cpu_id in cpu_ids {
-            CPU_SET(cpu_id, &mut cpuset); // Add each CPU in the set to the cpuset
-        }
-    }
-
-    let result = unsafe {
-        sched_setaffinity(pid, std::mem::size_of::<libc::cpu_set_t>(), &cpuset)
-    };
-
-    if result == 0 {
-        println!("Process {} bound to CPUs {:?}", pid, cpu_ids);
-        Ok(())
-    } else {
-        eprintln!("Failed to set CPU affinity for process {}", pid);
-        Err(io::Error::last_os_error())
-    }
-}
-
-fn is_root() -> bool {
-    unsafe { libc::getuid() == 0 }
-}
-
-fn bind_others_to_other_cpus(selected_pids: &Vec<pid_t>, selected_cpu_ids: &Vec<usize>) -> io::Result<()> {
-    let num_cpus = unsafe { libc::sysconf(libc::_SC_NPROCESSORS_ONLN) } as usize;
-    if num_cpus < 2 {
-        return Err(io::Error::new(io::ErrorKind::Other, "Insufficient CPUs"));
-    }
-
-    // Create a CPU set for the complementary CPUs (the ones not selected)
-    let mut complementary_cpu_ids: Vec<usize> = (0..num_cpus).collect();
-    complementary_cpu_ids.retain(|&cpu_id| !selected_cpu_ids.contains(&cpu_id)); // Keep only CPUs that are not selected
-
-    // For each process, bind it to the complementary CPUs using `taskset` command
-    for pid in selected_pids {
-        // Skip processes that are already selected
-        let pid_str = pid.to_string();
-        
-        // Create a mask string for the complementary CPUs
-        let mut mask = String::new();
-        for cpu in complementary_cpu_ids.iter() {
-            mask.push_str(&format!("{:b}", 1 << cpu));
-        }
-
-        // Run taskset command to bind the process to complementary CPUs
-        let status = Command::new("sudo")
-            .arg("taskset")
-            .arg("-p")
-            .arg(mask)  // The CPU affinity mask
-            .arg(&pid_str)  // The target process PID
-            .status()?;
-
-        if !status.success() {
-            eprintln!("Error binding process {} to complementary CPUs", pid);
-        }
-    }
-
-    Ok(())
-}
-
-
-fn reset_cpu_affinity(pid: pid_t) -> io::Result<()> {
-    let mut cpuset: libc::cpu_set_t = unsafe { std::mem::zeroed() };
-    unsafe {
-        CPU_ZERO(&mut cpuset); // Initialize to empty set
-        let num_cpus = libc::sysconf(libc::_SC_NPROCESSORS_ONLN);
-        if num_cpus < 1 {
-            return Err(io::Error::new(io::ErrorKind::Other, "Failed to get number of CPUs"));
-        }
-        for cpu_id in 0..num_cpus {
-            CPU_SET(cpu_id as usize, &mut cpuset); // Add all CPUs to the set
-        }
-    }
-
-    let result = unsafe {
-        sched_setaffinity(pid, std::mem::size_of::<libc::cpu_set_t>(), &cpuset)
-    };
-
-    if result == 0 {
-        println!("CPU affinity for process {} reset to all CPUs", pid);
-        Ok(())
-    } else {
-        eprintln!("Failed to reset CPU affinity for process {}", pid);
-        Err(io::Error::last_os_error())
-    }
-}
-
-// Read process info from /proc/<pid>/status and /proc/<pid>/stat
-fn read_process_info(pid: pid_t) -> io::Result<ProcessInfo> {
-    let status_path = format!("/proc/{}/status", pid);
-    let stat_path = format!("/proc/{}/stat", pid);
-
-    let status_content = fs::read_to_string(status_path)?;
-    let stat_content = fs::read_to_string(stat_path)?;
-
-    let mut name = String::new();
-    let mut ppid = 0;
-    let mut state = '?';
-    let mut memory = 0;
-    let mut cpu = 0;
-
-    for line in status_content.lines() {
-        if line.starts_with("Name:") {
-            name = line.split_whitespace().nth(1).unwrap_or("").to_string();
-        } else if line.starts_with("PPid:") {
-            ppid = line
-                .split_whitespace()
-                .nth(1)
-                .and_then(|s| s.parse().ok())
-                .unwrap_or(0);
-        } else if line.starts_with("State:") {
-            state = line
-                .split_whitespace()
-                .nth(1)
-                .and_then(|s| s.chars().next())
-                .unwrap_or('?');
-        } else if line.starts_with("VmRSS:") {
-            memory = line
-                .split_whitespace()
-                .nth(1)
-                .and_then(|s| s.parse().ok())
-                .unwrap_or(0);
-        }
-    }
-
-    if let Some(last_cpu_field) = stat_content.split_whitespace().nth(38) {
-        cpu = last_cpu_field.parse::<usize>().unwrap_or(0);
-    }
-
-    Ok(ProcessInfo {
-        pid,
-        ppid,
-        name,
-        state,
-        memory,
-        cpu,
-    })
-=======
     exe_path: String,
     thread_count: u64,
     virtual_memory: u64,
@@ -210,6 +59,39 @@
     Ok(status_map)
 }
 
+// Function to bind a process to a set of CPUs
+fn bind_to_cpu_set(pid: pid_t, cpu_ids: &Vec<usize>) -> io::Result<()> {
+    // Initialize an empty CPU set
+    let mut cpuset: cpu_set_t = unsafe { std::mem::zeroed() };
+
+    unsafe {
+        // Clear all CPUs from the set
+        CPU_ZERO(&mut cpuset);
+        // Add each CPU ID to the set
+        for &cpu_id in cpu_ids {
+            CPU_SET(cpu_id, &mut cpuset);
+        }
+    }
+
+    // Set the CPU affinity for the given process
+    let result = unsafe {
+        sched_setaffinity(pid, std::mem::size_of::<cpu_set_t>(), &cpuset as *const _)
+    };
+
+    if result == 0 {
+        println!("Process {} bound to CPUs {:?}", pid, cpu_ids);
+        Ok(())
+    } else {
+        eprintln!("Failed to set CPU affinity for process {}. Error: {:?}", pid, io::Error::last_os_error());
+        Err(io::Error::last_os_error())
+    }
+}
+
+fn is_root() -> bool {
+    unsafe { libc::getuid() == 0 }
+}
+
+// Read process info from /proc/<pid>/status and /proc/<pid>/stat
 fn read_process_info(pid: pid_t) -> io::Result<ProcessInfo> {
     // Read process status file
     let status_path = format!("/proc/{}/status", pid);
@@ -238,7 +120,6 @@
     };
 
     Ok(process_info)
->>>>>>> 68375f1c
 }
 
 // List processes from /proc
@@ -246,22 +127,14 @@
     let mut processes = Vec::new();
 
     for entry in fs::read_dir("/proc")? {
-<<<<<<< HEAD
-        let entry = entry?; // Loop through /proc directory
-=======
         let entry = entry?;
->>>>>>> 68375f1c
         let path = entry.path();
         if let Some(name) = path.file_name() {
             if let Some(name_str) = name.to_str() {
                 if let Ok(pid) = name_str.parse::<pid_t>() {
                     match read_process_info(pid) {
                         Ok(info) => processes.push(info),
-<<<<<<< HEAD
-                        Err(_) => continue, // Skip processes that couldn't be read
-=======
                         Err(_) => continue, // Skip processes we can't read
->>>>>>> 68375f1c
                     }
                 }
             }
@@ -271,74 +144,6 @@
     Ok(processes)
 }
 
-<<<<<<< HEAD
-fn main() -> io::Result<()> {
-    println!("PID\tPPID\tSTATE\tMEM(KB)\tNAME\tCPU");
-    println!("{}", "-".repeat(60));
-
-    match list_processes() {
-        Ok(mut processes) => {
-            processes.sort_by_key(|p| p.pid); // Sort processes by PID
-            for process in &processes {
-                println!(
-                    "{}\t{}\t{}\t{}\t{}\t{}",
-                    process.pid, process.ppid, process.state, process.memory, process.name, process.cpu
-                );
-            }
-
-            print!("Enter the PIDs of the processes to bind to a set of CPUs (comma-separated): ");
-            io::stdout().flush()?;
-            let mut input = String::new();
-            io::stdin().read_line(&mut input)?;
-            let pids: Vec<pid_t> = input
-                .trim()
-                .split(',')
-                .filter_map(|s| s.trim().parse().ok())
-                .collect();
-
-            print!("Enter the CPU IDs to bind the processes to (comma-separated): ");
-            io::stdout().flush()?;
-            input.clear();
-            io::stdin().read_line(&mut input)?;
-            let cpu_ids: Vec<usize> = input
-                .trim()
-                .split(',')
-                .filter_map(|s| s.trim().parse().ok())
-                .collect();
-
-            // Bind the selected processes to the chosen CPUs
-            for pid in &pids {
-                if let Err(e) = bind_to_cpu_set(*pid, &cpu_ids) {
-                    eprintln!("Error binding process {} to CPUs {:?}: {}", pid, cpu_ids, e);
-                    exit(1);
-                }
-            }
-
-            // Bind all other processes to other CPUs
-            if let Err(e) = bind_others_to_other_cpus(&pids, &cpu_ids) {
-                eprintln!("Error binding other processes: {}", e);
-                exit(1);
-            }
-
-            print!("Do you want to reset the CPU affinity and restore default? (y/n): ");
-            io::stdout().flush()?;
-            input.clear();
-            io::stdin().read_line(&mut input)?;
-            if input.trim().eq_ignore_ascii_case("y") {
-                for pid in &pids {
-                    if let Err(e) = reset_cpu_affinity(*pid) {
-                        eprintln!("Error resetting CPU affinity: {}", e);
-                    }
-                }
-            }
-
-            Ok(())
-        }
-        Err(e) => {
-            eprintln!("Error listing processes: {}", e);
-            Err(e)
-        }
-=======
 
 fn get_cpu_usage() -> io::Result<Vec<f64>> {
     fn parse_cpu_stats(content: &str) -> Vec<(u64, u64)> {
@@ -403,6 +208,52 @@
     };
 
     loop {
+                // Listen for keyboard events to bind processes
+                if event::poll(Duration::from_millis(1000)).unwrap() {
+                    if let Event::Key(event) = event::read().unwrap() {
+                        match event.code {
+                            KeyCode::Char('p') => {
+                                // Get PID and CPU IDs from the user
+                                println!("'p' key pressed");
+                                let mut input = String::new();
+                                println!("Enter the PID of the process to bind:");
+                                io::stdin().read_line(&mut input).unwrap();
+                                let pid: pid_t = match input.trim().parse() {
+                                    Ok(pid) => pid,
+                                    Err(_) => {
+                                        eprintln!("Invalid PID. Returning to main menu.");
+                                        continue; // Skip this iteration
+                                    }
+                                };
+                            
+                                input.clear();
+                                println!("Enter the CPU IDs to bind the process to (comma-separated):");
+                                io::stdin().read_line(&mut input).unwrap();
+                                let cpu_ids: Vec<usize> = input
+                                    .trim()
+                                    .split(',')
+                                    .filter_map(|s| s.trim().parse().ok())
+                                    .map(|id: usize| id - 1)  // Subtract 1 from each CPU ID as the CPU are zero based
+                                    .collect();
+                            
+                                if cpu_ids.is_empty() {
+                                    eprintln!("No valid CPU IDs provided. Returning to main menu.");
+                                    continue;
+                                }
+                            
+                                match bind_to_cpu_set(pid, &cpu_ids) {
+                                    Ok(_) => println!("Successfully bound process {} to CPUs {:?}", pid, cpu_ids),
+                                    Err(e) => eprintln!("Failed to bind process: {}", e),
+                                }
+                            }
+                            _ => {
+                                // Handle all other keys
+                                println!("Unhandled key pressed: {:?}", event.code);
+                            }
+                        } 
+                        
+                    }
+                }
         // Use buffering to accumulate and write output in one go
         let mut output = String::new();
 
@@ -472,6 +323,5 @@
         std::io::stdout().flush().unwrap();
 
         std::thread::sleep(Duration::from_secs(refresh_rate));
->>>>>>> 68375f1c
     }
 }