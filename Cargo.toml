[package]
name = "os_project"
version = "0.1.0"
edition = "2021"

# See more keys and their definitions at https://doc.rust-lang.org/cargo/reference/manifest.html

[dependencies]
libc = "0.2"
affinity = "0.1.2"
getopts = "0.2.21"
<<<<<<< HEAD
iced = "0.12"
plotters-iced = "0.4"
plotters = "0.3.7"
=======
ratatui = "0.29.0"
crossterm = "0.28.1"
humansize = "2.1.3"
>>>>>>> 127476fe
<|MERGE_RESOLUTION|>--- conflicted
+++ resolved
@@ -9,12 +9,9 @@
 libc = "0.2"
 affinity = "0.1.2"
 getopts = "0.2.21"
-<<<<<<< HEAD
 iced = "0.12"
 plotters-iced = "0.4"
 plotters = "0.3.7"
-=======
 ratatui = "0.29.0"
 crossterm = "0.28.1"
-humansize = "2.1.3"
->>>>>>> 127476fe
+humansize = "2.1.3"